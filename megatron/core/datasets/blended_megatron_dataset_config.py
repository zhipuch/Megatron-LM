# Copyright (c) 2023, NVIDIA CORPORATION. All rights reserved.

import functools
import logging
import re
from dataclasses import dataclass, field
from typing import Callable, List, Optional, Tuple

import torch

from megatron.core.datasets.utils import Split, log_single_rank, normalize
from megatron.core.parallel_state import get_virtual_pipeline_model_parallel_rank

logger = logging.getLogger(__name__)


@dataclass
class BlendedMegatronDatasetConfig:
    """Configuration object for megatron-core blended and megatron datasets
    
    Attributes:
        is_built_on_rank (Callable): A callable which returns True if the dataset should be built
        on the current rank. It should be Megatron Core parallelism aware i.e. global rank, group
        rank, and virtual rank may inform its return value.

        random_seed (int): The seed for all RNG during dataset creation.

        sequence_length (int): The sequence length.

        blend (Optional[List[str]]): The blend string, consisting of either a single dataset or a
        flattened sequential sequence of weight-dataset pairs. For exampe, ["dataset-path1"] and
        ["50", "dataset-path1", "50", "dataset-path2"] are both valid. Not to be used with
        'blend_per_split'. Defaults to None.

        blend_per_split (blend_per_split: Optional[List[Optional[List[str]]]]): A set of blend
        strings, as defined above, one for each split distribution. Not to be used with 'blend'.
        Defauls to None.

        split (Optional[str]): The split string, a comma separated weighting for the dataset splits
        when drawing samples from a single distribution. Not to be used with 'blend_per_split'.
        Defaults to None.

        split_matrix (Optional[List[Tuple[float, float]]]): The split matrix consisting of
        non-overlapping book-ends of each split in order. For more information, refer to
        'convert_split_vector_to_split_matrix'. Created automatically from 'split'. Not to be
        passed in to the constructor.

        path_to_cache (str): Where all re-useable dataset indices are to be cached.
    """

    is_built_on_rank: Callable

    random_seed: int

    sequence_length: int

    blend: Optional[List[str]] = None

    blend_per_split: Optional[List[Optional[List[str]]]] = None

    split: Optional[str] = None

    split_matrix: Optional[List[Tuple[float, float]]] = field(init=False, default=None)

    path_to_cache: str = None

    def __post_init__(self):
        if torch.distributed.is_initialized():
            gb_rank = torch.distributed.get_rank()
            vp_rank = get_virtual_pipeline_model_parallel_rank()
            if gb_rank == 0 and (vp_rank == 0 or vp_rank is None):
                assert (
                    self.is_built_on_rank()
                ), "is_built_on_rank must return True when global rank = 0 and vp rank = 0"

        if self.blend_per_split is not None and any(self.blend_per_split):
            assert self.blend is None, "blend and blend_per_split are incompatible"
            assert len(self.blend_per_split) == len(
                Split
            ), f"blend_per_split must contain {len(Split)} blends"
            if self.split is not None:
                self.split = None
                log_single_rank(logger, logging.WARNING, f"Let split = {self.split}")
        else:
            assert self.blend is not None, "one of either blend or blend_per_split must be provided"
            assert self.split is not None, "both blend and split must be provided"
            split_vector = parse_and_normalize_split(self.split)
            self.split_matrix = convert_split_vector_to_split_matrix(split_vector)
            log_single_rank(logger, logging.INFO, f"Let split_matrix = {self.split_matrix}")


<<<<<<< HEAD
@dataclass
class GPTDatasetConfig(BlendedMegatronDatasetConfig):
    """Configuration object for megatron-core blended and megatron GPT datasets

    Attributes:
        return_document_ids (bool): Whether to return the document ids when querying the dataset.
    """

    return_document_ids: bool = False
    reset_position_ids: bool = False
    reset_attention_mask: bool = False
    eod_mask_loss: bool = False
    eod_id: int = 0


def _parse_and_normalize_split(split: str) -> List[float]:
=======
def parse_and_normalize_split(split: str) -> List[float]:
>>>>>>> e3f94932
    """Parse the dataset split ratios from a string

    Args:
        split (str): The train valid test split string e.g. "99,1,0"

    Returns:
        List[float]: The trian valid test split ratios e.g. [0.99, 0.01, 0.0]
    """
    split = list(map(float, re.findall(r"[.0-9]+", split)))
    split = split + [0.0 for _ in range(len(Split) - len(split))]

    assert len(split) == len(Split)
    assert all(map(lambda _: _ >= 0.0, split))

    split = normalize(split)

    return split


def convert_split_vector_to_split_matrix(
    vector_a: List[float], vector_b: Optional[List[float]] = None
) -> List[Optional[Tuple[float, float]]]:
    """Build the split matrix from one or optionally two contributing split vectors.

    Ex. a standard conversion:

    [0.99, 0.01, 0.0] -> [(0, 0.99), (0.99, 1.0), None]

    Ex. a conversion for Retro when Retro pretraining uses a [0.99, 0.01, 0.0] split and Retro
    preprocessing used a [0.98, 0.02, 0.0] split:

    [0.99, 0.01, 0.0], [0.98, 0.02, 0.0] -> [(0, 0.98), (0.99, 1.0), None]

    Args:
        vector_a (List[float]): The primary split vector

        vector_b (Optional[List[float]]): An optional secondary split vector which constrains the
        primary split vector. Defaults to None.

    Returns:
        List[Tuple[float, float]]: The split matrix consisting of book-ends of each split in order
    """
    if vector_b is None:
        vector_b = vector_a

    # [.900, .090, .010] -> [0.00, .900, .990, 100]
    expansion_a = functools.reduce(lambda a, b: a + [a[len(a) - 1] + b], [[0], *vector_a])
    expansion_b = functools.reduce(lambda a, b: a + [a[len(a) - 1] + b], [[0], *vector_b])

    # [0.00, .900, .990, 100.0] -> [(0.00, .900), (.900, .990), (.990, 100)]
    bookends_a = list(zip(expansion_a[:-1], expansion_a[1:]))
    bookends_b = list(zip(expansion_b[:-1], expansion_b[1:]))

    # gather per-split overlap or None
    matrix = []
    for bookend_a, bookend_b in zip(bookends_a, bookends_b):
        if min(bookend_a[1], bookend_b[1]) <= max(bookend_a[0], bookend_b[0]):
            overlap = None
        else:
            overlap = (max(bookend_a[0], bookend_b[0]), min(bookend_a[1], bookend_b[1]))
        matrix.append(overlap)

    return matrix<|MERGE_RESOLUTION|>--- conflicted
+++ resolved
@@ -89,7 +89,6 @@
             log_single_rank(logger, logging.INFO, f"Let split_matrix = {self.split_matrix}")
 
 
-<<<<<<< HEAD
 @dataclass
 class GPTDatasetConfig(BlendedMegatronDatasetConfig):
     """Configuration object for megatron-core blended and megatron GPT datasets
@@ -105,10 +104,7 @@
     eod_id: int = 0
 
 
-def _parse_and_normalize_split(split: str) -> List[float]:
-=======
 def parse_and_normalize_split(split: str) -> List[float]:
->>>>>>> e3f94932
     """Parse the dataset split ratios from a string
 
     Args:
