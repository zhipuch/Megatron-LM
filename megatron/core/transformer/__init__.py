# Copyright (c) 2023, NVIDIA CORPORATION. All rights reserved.

<<<<<<< HEAD
from .spec_utils import ModuleSpec
from .transformer_block import get_num_layers_to_build, TransformerBlockSpec
from .transformer_config import TransformerConfig
from .transformer_layer import TransformerLayerSpec
=======
from .module import MegatronModule
from .spec_utils import build_module, ModuleSpec
from .transformer_block import (
    get_num_layers_to_build,
    TransformerBlock,
    TransformerBlockSubmodules,
)
from .transformer_config import TransformerConfig
from .transformer_layer import (
    TransformerLayer,
    TransformerLayerSubmodules,
)
>>>>>>> a70772c8
<|MERGE_RESOLUTION|>--- conflicted
+++ resolved
@@ -1,11 +1,5 @@
 # Copyright (c) 2023, NVIDIA CORPORATION. All rights reserved.
 
-<<<<<<< HEAD
-from .spec_utils import ModuleSpec
-from .transformer_block import get_num_layers_to_build, TransformerBlockSpec
-from .transformer_config import TransformerConfig
-from .transformer_layer import TransformerLayerSpec
-=======
 from .module import MegatronModule
 from .spec_utils import build_module, ModuleSpec
 from .transformer_block import (
@@ -17,5 +11,4 @@
 from .transformer_layer import (
     TransformerLayer,
     TransformerLayerSubmodules,
-)
->>>>>>> a70772c8
+)